--- conflicted
+++ resolved
@@ -4,11 +4,7 @@
   <parent>
     <groupId>org.jenkins-ci</groupId>
     <artifactId>jenkins</artifactId>
-<<<<<<< HEAD
-    <version>1.46</version>
-=======
     <version>1.50</version>
->>>>>>> 49bd478b
     <relativePath />
   </parent>
 
@@ -20,24 +16,16 @@
     <dependency>
       <groupId>junit</groupId>
       <artifactId>junit</artifactId>
-<<<<<<< HEAD
-=======
-      <version>4.12</version>
->>>>>>> 49bd478b
       <scope>test</scope>
     </dependency>
     <dependency>
       <groupId>org.jenkins-ci</groupId>
       <artifactId>test-annotations</artifactId>
-<<<<<<< HEAD
     </dependency>
     <dependency>
       <groupId>org.apache.maven</groupId>
       <artifactId>maven-artifact</artifactId>
       <version>3.5.3</version>
-=======
-      <version>1.3</version>
->>>>>>> 49bd478b
       <scope>test</scope>
     </dependency>
     <dependency>
