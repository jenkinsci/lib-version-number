<?xml version="1.0" encoding="UTF-8"?>
<project xmlns="http://maven.apache.org/POM/4.0.0" xmlns:xsi="http://www.w3.org/2001/XMLSchema-instance" xsi:schemaLocation="http://maven.apache.org/POM/4.0.0 http://maven.apache.org/maven-v4_0_0.xsd">
  <modelVersion>4.0.0</modelVersion>
  <parent>
    <groupId>org.jenkins-ci</groupId>
    <artifactId>jenkins</artifactId>
    <version>1.52</version>
    <relativePath />
  </parent>

  <artifactId>version-number</artifactId>
  <version>1.8-SNAPSHOT</version>
  <name>Version Number Library</name>
  <description>Offers API classes for parsing and comparing version numbers</description>
  <url>https://github.com/jenkinsci/lib-${project.artifactId}</url>

  <properties>
    <java.level>8</java.level>
    <project.build.sourceEncoding>UTF-8</project.build.sourceEncoding>
  </properties>

  <dependencies>
    <dependency>
      <groupId>junit</groupId>
      <artifactId>junit</artifactId>
      <scope>test</scope>
    </dependency>
    <dependency>
      <groupId>org.jenkins-ci</groupId>
      <artifactId>test-annotations</artifactId>
<<<<<<< HEAD
    </dependency>
    <dependency>
      <groupId>org.apache.maven</groupId>
      <artifactId>maven-artifact</artifactId>
      <version>3.5.3</version>
=======
>>>>>>> 6069936f
      <scope>test</scope>
    </dependency>
    <dependency>
      <groupId>com.github.spotbugs</groupId>
      <artifactId>spotbugs-annotations</artifactId>
      <optional>true</optional>
    </dependency>
  </dependencies>

  <scm>
    <connection>scm:git:git://github.com/jenkinsci/lib-${project.artifactId}.git</connection>
    <developerConnection>scm:git:git@github.com:jenkinsci/lib-${project.artifactId}.git</developerConnection>
    <url>https://github.com/jenkinsci/lib-${project.artifactId}</url>
    <tag>HEAD</tag>
  </scm>

  <licenses>
    <license>
      <name>MIT License</name>
      <url>https://opensource.org/licenses/MIT</url>
    </license>
  </licenses>

  <repositories>
    <repository>
      <id>repo.jenkins-ci.org</id>
      <url>https://repo.jenkins-ci.org/public/</url>
    </repository>
  </repositories>

  <pluginRepositories>
    <pluginRepository>
      <id>repo.jenkins-ci.org</id>
      <url>https://repo.jenkins-ci.org/public/</url>
    </pluginRepository>
  </pluginRepositories>
</project><|MERGE_RESOLUTION|>--- conflicted
+++ resolved
@@ -28,14 +28,12 @@
     <dependency>
       <groupId>org.jenkins-ci</groupId>
       <artifactId>test-annotations</artifactId>
-<<<<<<< HEAD
+      <scope>test</scope>
     </dependency>
     <dependency>
       <groupId>org.apache.maven</groupId>
       <artifactId>maven-artifact</artifactId>
       <version>3.5.3</version>
-=======
->>>>>>> 6069936f
       <scope>test</scope>
     </dependency>
     <dependency>
